--- conflicted
+++ resolved
@@ -51,19 +51,11 @@
           exit 1
         fi
         echo "Version format is valid: $VERSION"
-    
-<<<<<<< HEAD
+        
     # Run changelog automation and version bump
     - name: Generate changelog and bump version
       run: npm run release -- --release-as ${{ github.event.inputs.version }}
 
-=======
-    - name: Update package version
-      run: |
-        VERSION="${{ github.event.inputs.version }}"
-        npm version $VERSION --no-git-tag-version --allow-same-version
-    
->>>>>>> 9cd5382b
     - name: Configure Git
       run: |
         git config --local user.email "action@github.com"
@@ -75,7 +67,6 @@
         if git diff --cached --quiet; then
           echo "No version or changelog changes to commit."
         else
-<<<<<<< HEAD
           git commit -m "chore(release): v$(node -p \"require('./package.json').version\") [skip ci]"
         fi
         # Check if tag exists before creating it
@@ -84,15 +75,7 @@
           echo "Tag v$VERSION already exists, skipping tag creation."
         else
           git tag v$VERSION
-=======
-          git commit -m "chore: release v${{ github.event.inputs.version }}"
-        fi
-        # Check if tag exists before creating it
-        if git rev-parse v${{ github.event.inputs.version }} >/dev/null 2>&1; then
-          echo "Tag v${{ github.event.inputs.version }} already exists, skipping tag creation."
-        else
-          git tag v${{ github.event.inputs.version }}
->>>>>>> 9cd5382b
+
           git push origin main --tags
         fi
         git push origin main
